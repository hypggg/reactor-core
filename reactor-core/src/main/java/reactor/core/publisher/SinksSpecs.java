/*
 * Copyright (c) 2020-2022 VMware Inc. or its affiliates, All Rights Reserved.
 *
 * Licensed under the Apache License, Version 2.0 (the "License");
 * you may not use this file except in compliance with the License.
 * You may obtain a copy of the License at
 *
 *   https://www.apache.org/licenses/LICENSE-2.0
 *
 * Unless required by applicable law or agreed to in writing, software
 * distributed under the License is distributed on an "AS IS" BASIS,
 * WITHOUT WARRANTIES OR CONDITIONS OF ANY KIND, either express or implied.
 * See the License for the specific language governing permissions and
 * limitations under the License.
 */

package reactor.core.publisher;

import java.time.Duration;
import java.util.Queue;
import java.util.concurrent.atomic.AtomicIntegerFieldUpdater;
import java.util.concurrent.atomic.AtomicReferenceFieldUpdater;

import reactor.core.Disposable;
import reactor.core.publisher.Sinks.Empty;
import reactor.core.publisher.Sinks.Many;
import reactor.core.publisher.Sinks.One;
import reactor.core.scheduler.Scheduler;
import reactor.util.concurrent.Queues;

final class SinksSpecs {

	static final Sinks.RootSpec  UNSAFE_ROOT_SPEC = new UnsafeSpecImpl();
	static final DefaultSinksSpecs DEFAULT_SINKS    = new DefaultSinksSpecs();

	abstract static class AbstractSerializedSink {

		volatile int                                                   wip;
		static final AtomicIntegerFieldUpdater<AbstractSerializedSink> WIP =
				AtomicIntegerFieldUpdater.newUpdater(AbstractSerializedSink.class, "wip");

		volatile Thread                                                          lockedAt;
		static final AtomicReferenceFieldUpdater<AbstractSerializedSink, Thread> LOCKED_AT =
				AtomicReferenceFieldUpdater.newUpdater(AbstractSerializedSink.class, Thread.class, "lockedAt");

		boolean tryAcquire(Thread currentThread) {
			if (WIP.get(this) == 0 && WIP.compareAndSet(this, 0, 1)) {
				// lazySet in thread A here is ok because:
				// 1. initial state is `null`
				// 2. `LOCKED_AT.get(this) != currentThread` from a different thread B could see outdated null or an outdated old thread
				// 3. but that old thread cannot be B: since we're in thread B, it must have executed the compareAndSet which would have loaded the update from A
				// 4. Seeing `null` or `C` is equivalent from seeing `A` from the perspective of the condition (`!= currentThread` is still true in all three cases)
				LOCKED_AT.lazySet(this, currentThread);
			}
			else {
				if (LOCKED_AT.get(this) != currentThread) {
					return false;
				}
				WIP.incrementAndGet(this);
			}
			return true;
		}
	}


	static final class UnsafeSpecImpl
		implements Sinks.RootSpec, Sinks.ManySpec, Sinks.ManyWithUpstreamUnsafeSpec, Sinks.MulticastSpec, Sinks.MulticastReplaySpec {

		final Sinks.UnicastSpec unicastSpec;

		UnsafeSpecImpl() {
			this.unicastSpec = new UnicastSpecImpl(false);
		}

		@Override
		public <T> Empty<T> empty() {
			return new SinkEmptyMulticast<>();
		}

		@Override
		public <T> One<T> one() {
			return new SinkOneMulticast<>();
		}

		@Override
		public Sinks.ManySpec many() {
			return this;
		}

		@Override
		public Sinks.UnicastSpec unicast() {
			return this.unicastSpec;
		}

		@Override
		public Sinks.MulticastSpec multicast() {
			return this;
		}

		@Override
		public Sinks.MulticastReplaySpec replay() {
			return this;
		}

		@Override
<<<<<<< HEAD
		public <T> Sinks.ManyWithUpstream<T> onBackpressureBuffer() {
			return new SinkManyEmitterProcessor<>(true, Queues.SMALL_BUFFER_SIZE);
		}

		@Override
		public <T> Sinks.ManyWithUpstream<T> onBackpressureBuffer(int bufferSize) {
			return new SinkManyEmitterProcessor<>(true, bufferSize);
		}

		@Override
		public <T> Sinks.ManyWithUpstream<T> onBackpressureBuffer(int bufferSize, boolean autoCancel) {
			return new SinkManyEmitterProcessor<>(autoCancel, bufferSize);
=======
		public Sinks.ManyWithUpstreamUnsafeSpec manyWithUpstream() {
			return this;
		}

		@Override
		public <T> Sinks.Many<T> onBackpressureBuffer() {
			return new EmitterProcessor<>(true, Queues.SMALL_BUFFER_SIZE);
		}

		@Override
		public <T> Sinks.Many<T> onBackpressureBuffer(int bufferSize) {
			return new EmitterProcessor<>(true, bufferSize);
>>>>>>> f215a647
		}

		@Override
		public <T> Sinks.Many<T> onBackpressureBuffer(int bufferSize, boolean autoCancel) {
			return new EmitterProcessor<>(autoCancel, bufferSize);
		}

		@Override
		public <T> Many<T> directAllOrNothing() {
			return new SinkManyBestEffort<>(true);
		}

		@Override
		public <T> Many<T> directBestEffort() {
			return new SinkManyBestEffort<>(false);
		}

		@Override
		public <T> Many<T> all() {
			return SinkManyReplayProcessor.create();
		}

		@Override
		public <T> Many<T> all(int batchSize) {
			return SinkManyReplayProcessor.create(batchSize);
		}

		@Override
		public <T> Many<T> latest() {
			return SinkManyReplayProcessor.cacheLast();
		}

		@Override
		public <T> Many<T> latestOrDefault(T value) {
			return SinkManyReplayProcessor.cacheLastOrDefault(value);
		}

		@Override
		public <T> Many<T> limit(int historySize) {
			return SinkManyReplayProcessor.create(historySize);
		}

		@Override
		public <T> Many<T> limit(Duration maxAge) {
			return SinkManyReplayProcessor.createTimeout(maxAge);
		}

		@Override
		public <T> Many<T> limit(Duration maxAge, Scheduler scheduler) {
			return SinkManyReplayProcessor.createTimeout(maxAge, scheduler);
		}

		@Override
		public <T> Many<T> limit(int historySize, Duration maxAge) {
			return SinkManyReplayProcessor.createSizeAndTimeout(historySize, maxAge);
		}

		@Override
		public <T> Many<T> limit(int historySize, Duration maxAge, Scheduler scheduler) {
			return SinkManyReplayProcessor.createSizeAndTimeout(historySize, maxAge, scheduler);
		}

		@Override
		public <T> Sinks.ManyWithUpstream<T> multicastOnBackpressureBuffer() {
			return new EmitterProcessor<>(true, Queues.SMALL_BUFFER_SIZE);
		}

		@Override
		public <T> Sinks.ManyWithUpstream<T> multicastOnBackpressureBuffer(int bufferSize, boolean autoCancel) {
			return new EmitterProcessor<>(autoCancel, bufferSize);
		}
	}

	//Note: RootSpec is now reserved for Sinks.unsafe()
	static final class DefaultSinksSpecs implements Sinks.ManySpec, Sinks.MulticastSpec, Sinks.MulticastReplaySpec {

		final Sinks.UnicastSpec unicastSpec; //needed because UnicastSpec method names overlap with MulticastSpec

		DefaultSinksSpecs() {
			//there will only one instance of serialized UnicastSpecImpl as there is only one instance of  SafeRootSpecImpl
			this.unicastSpec = new UnicastSpecImpl(true);
		}

		<T, EMPTY extends Empty<T> & ContextHolder> Empty<T> wrapEmpty(EMPTY original) {
			return new SinkEmptySerialized<>(original, original);
		}

		<T, ONE extends One<T> & ContextHolder> One<T> wrapOne(ONE original) {
			return new SinkOneSerialized<>(original, original);
		}

		<T, MANY extends Many<T> & ContextHolder> Many<T> wrapMany(MANY original) {
			return new SinkManySerialized<>(original, original);
		}

		Sinks.ManySpec many() {
			return this;
		}

		<T> Empty<T> empty() {
			return wrapEmpty(new SinkEmptyMulticast<>());
		}

		<T> One<T> one() {
			return wrapOne(new SinkOneMulticast<>());
		}

		@Override
		public Sinks.UnicastSpec unicast() {
			return this.unicastSpec;
		}

		@Override
		public Sinks.MulticastSpec multicast() {
			return this;
		}

		@Override
		public Sinks.MulticastReplaySpec replay() {
			return this;
		}

		@Override
		public <T> Many<T> onBackpressureBuffer() {
			return wrapMany(new SinkManyEmitterProcessor<>(true, Queues.SMALL_BUFFER_SIZE));
		}

		@Override
		public <T> Many<T> onBackpressureBuffer(int bufferSize) {
			return wrapMany(new SinkManyEmitterProcessor<>(true, bufferSize));
		}

		@Override
		public <T> Many<T> onBackpressureBuffer(int bufferSize, boolean autoCancel) {
			return wrapMany(new SinkManyEmitterProcessor<>(autoCancel, bufferSize));
		}

		@Override
		public <T> Many<T> directAllOrNothing() {
			final SinkManyBestEffort<T> original = SinkManyBestEffort.createAllOrNothing();
			return wrapMany(original);
		}

		@Override
		public <T> Many<T> directBestEffort() {
			final SinkManyBestEffort<T> original = SinkManyBestEffort.createBestEffort();
			return wrapMany(original);
		}


		@Override
		public <T> Many<T> all() {
			final SinkManyReplayProcessor<T> original = SinkManyReplayProcessor.create();
			return wrapMany(original);
		}

		@Override
		public <T> Many<T> all(int batchSize) {
			final SinkManyReplayProcessor<T> original = SinkManyReplayProcessor.create(batchSize, true);
			return wrapMany(original);
		}

		@Override
		public <T> Many<T> latest() {
			final SinkManyReplayProcessor<T> original = SinkManyReplayProcessor.cacheLast();
			return wrapMany(original);
		}

		@Override
		public <T> Many<T> latestOrDefault(T value) {
			final SinkManyReplayProcessor<T> original = SinkManyReplayProcessor.cacheLastOrDefault(value);
			return wrapMany(original);
		}

		@Override
		public <T> Many<T> limit(int historySize) {
			if (historySize <= 0) {
				throw new IllegalArgumentException("historySize must be > 0");
			}
			final SinkManyReplayProcessor<T> original = SinkManyReplayProcessor.create(historySize);
			return wrapMany(original);
		}

		@Override
		public <T> Many<T> limit(Duration maxAge) {
			final SinkManyReplayProcessor<T> original = SinkManyReplayProcessor.createTimeout(maxAge);
			return wrapMany(original);
		}

		@Override
		public <T> Many<T> limit(Duration maxAge, Scheduler scheduler) {
			final SinkManyReplayProcessor<T> original = SinkManyReplayProcessor.createTimeout(maxAge, scheduler);
			return wrapMany(original);
		}

		@Override
		public <T> Many<T> limit(int historySize, Duration maxAge) {
			if (historySize <= 0) {
				throw new IllegalArgumentException("historySize must be > 0");
			}
			final SinkManyReplayProcessor<T> original = SinkManyReplayProcessor.createSizeAndTimeout(historySize, maxAge);
			return wrapMany(original);
		}

		@Override
		public <T> Many<T> limit(int historySize, Duration maxAge, Scheduler scheduler) {
			if (historySize <= 0) {
				throw new IllegalArgumentException("historySize must be > 0");
			}
			final SinkManyReplayProcessor<T> original = SinkManyReplayProcessor.createSizeAndTimeout(historySize, maxAge, scheduler);
			return wrapMany(original);
		}
	}

	static final class UnicastSpecImpl implements Sinks.UnicastSpec {

		final boolean serialized;

		UnicastSpecImpl(boolean serialized) {
			this.serialized = serialized;
		}

		<T, MANY extends Many<T> & ContextHolder> Many<T> wrapMany(MANY original) {
			if (serialized) {
				return new SinkManySerialized<>(original, original);
			}
			return original;
		}

		@Override
		public <T> Many<T> onBackpressureBuffer() {
			final SinkManyUnicast<T> original = SinkManyUnicast.create();
			return wrapMany(original);
		}

		@Override
		public <T> Many<T> onBackpressureBuffer(Queue<T> queue) {
			final SinkManyUnicast<T> original = SinkManyUnicast.create(queue);
			return wrapMany(original);
		}

		@Override
		public <T> Many<T> onBackpressureBuffer(Queue<T> queue, Disposable endCallback) {
			final SinkManyUnicast<T> original = SinkManyUnicast.create(queue, endCallback);
			return wrapMany(original);
		}

		@Override
		public <T> Many<T> onBackpressureError() {
			final SinkManyUnicastNoBackpressure<T> original = SinkManyUnicastNoBackpressure.create();
			return wrapMany(original);
		}
	}
}<|MERGE_RESOLUTION|>--- conflicted
+++ resolved
@@ -103,38 +103,23 @@
 		}
 
 		@Override
-<<<<<<< HEAD
-		public <T> Sinks.ManyWithUpstream<T> onBackpressureBuffer() {
+		public Sinks.ManyWithUpstreamUnsafeSpec manyWithUpstream() {
+			return this;
+		}
+
+		@Override
+		public <T> Sinks.Many<T> onBackpressureBuffer() {
 			return new SinkManyEmitterProcessor<>(true, Queues.SMALL_BUFFER_SIZE);
 		}
 
 		@Override
-		public <T> Sinks.ManyWithUpstream<T> onBackpressureBuffer(int bufferSize) {
+		public <T> Sinks.Many<T> onBackpressureBuffer(int bufferSize) {
 			return new SinkManyEmitterProcessor<>(true, bufferSize);
 		}
 
 		@Override
-		public <T> Sinks.ManyWithUpstream<T> onBackpressureBuffer(int bufferSize, boolean autoCancel) {
+		public <T> Sinks.Many<T> onBackpressureBuffer(int bufferSize, boolean autoCancel) {
 			return new SinkManyEmitterProcessor<>(autoCancel, bufferSize);
-=======
-		public Sinks.ManyWithUpstreamUnsafeSpec manyWithUpstream() {
-			return this;
-		}
-
-		@Override
-		public <T> Sinks.Many<T> onBackpressureBuffer() {
-			return new EmitterProcessor<>(true, Queues.SMALL_BUFFER_SIZE);
-		}
-
-		@Override
-		public <T> Sinks.Many<T> onBackpressureBuffer(int bufferSize) {
-			return new EmitterProcessor<>(true, bufferSize);
->>>>>>> f215a647
-		}
-
-		@Override
-		public <T> Sinks.Many<T> onBackpressureBuffer(int bufferSize, boolean autoCancel) {
-			return new EmitterProcessor<>(autoCancel, bufferSize);
 		}
 
 		@Override
@@ -194,12 +179,12 @@
 
 		@Override
 		public <T> Sinks.ManyWithUpstream<T> multicastOnBackpressureBuffer() {
-			return new EmitterProcessor<>(true, Queues.SMALL_BUFFER_SIZE);
+			return new SinkManyEmitterProcessor<>(true, Queues.SMALL_BUFFER_SIZE);
 		}
 
 		@Override
 		public <T> Sinks.ManyWithUpstream<T> multicastOnBackpressureBuffer(int bufferSize, boolean autoCancel) {
-			return new EmitterProcessor<>(autoCancel, bufferSize);
+			return new SinkManyEmitterProcessor<>(autoCancel, bufferSize);
 		}
 	}
 
