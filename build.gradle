--- conflicted
+++ resolved
@@ -126,20 +126,12 @@
 	group = 'io.projectreactor'
 
 	repositories {
-<<<<<<< HEAD
-		mavenLocal()
-		if (version.endsWith('-SNAPSHOT') || version.contains('-SNAPSHOT-')) { //classic or customized snapshots
-			maven { url 'https://repo.spring.io/libs-snapshot' }
-		}
-
-=======
->>>>>>> ba84bf1d
 		mavenCentral()
 		jcenter()
 		maven { url "https://oss.sonatype.org/content/repositories/releases/" }
 
 		mavenLocal()
-		if (version.endsWith('BUILD-SNAPSHOT')) {
+		if (version.endsWith('-SNAPSHOT') || version.contains('-SNAPSHOT-')) { //classic or customized snapshots
 			maven { url 'https://repo.spring.io/snapshot' }
 		}
 		maven { url 'https://repo.spring.io/milestone' }
