--- conflicted
+++ resolved
@@ -29,17 +29,10 @@
     }
 
     dependencies {
-<<<<<<< HEAD
       //compile "io.projectreactor:reactor-core:3.3.0.BUILD-SNAPSHOT"
       //testCompile("io.projectreactor:reactor-test:3.3.0.BUILD-SNAPSHOT")
-      compile "io.projectreactor:reactor-core:3.2.6.RELEASE"
-      testCompile("io.projectreactor:reactor-test:3.2.6.RELEASE")
-=======
-      //compile "io.projectreactor:reactor-core:3.2.9.BUILD-SNAPSHOT"
-      //testCompile("io.projectreactor:reactor-test:3.2.9.BUILD-SNAPSHOT")
       compile "io.projectreactor:reactor-core:3.2.8.RELEASE"
       testCompile("io.projectreactor:reactor-test:3.2.8.RELEASE")
->>>>>>> 3d2d1c40
     }
 ```
 
